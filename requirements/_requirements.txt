--- conflicted
+++ resolved
@@ -35,11 +35,7 @@
 paho-mqtt~=1.6.1
 pytest>=8.0.0,<9.0.0  # this is not a joke, sam2 requires this as the fork we are using is dependent on that, yet
 # do not mark the dependency: https://github.com/SauravMaheshkar/samv2/blob/main/sam2/utils/download.py
-<<<<<<< HEAD
-tokenizers>=0.19.0,<=0.21
-=======
-tokenizers>=0.19.0,<=0.21.0
->>>>>>> e3b4c3f0
+tokenizers>=0.19.0,<0.22.0
 slack-sdk~=3.33.4
 twilio~=9.3.7
 httpx>=0.25.1,<0.28.0  # must be pinned as bc in 0.28.0 is causing Anthropics to fail
