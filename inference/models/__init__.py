--- conflicted
+++ resolved
@@ -34,6 +34,8 @@
     "Qwen25VL": "inference.models.qwen25vl",
     "LoRAQwen25VL": "inference.models.qwen25vl",
     "TrOCR": "inference.models.trocr",
+    "SmolVLM": "inference.models.smolvlm",
+    "Moondream2": "inference.models.moondream2",
 }
 
 STANDARD_MODELS = {
@@ -85,7 +87,6 @@
     return _MODEL_REGISTRY.get(name)
 
 
-<<<<<<< HEAD
 def __getattr__(name: str) -> Any:
     """Implement lazy loading for model classes."""
     if name in __all__:
@@ -97,37 +98,4 @@
     list(CORE_MODELS.keys())
     + list(OPTIONAL_MODELS.keys())
     + list(STANDARD_MODELS.keys())
-)
-=======
-try:
-    from inference.models.smolvlm import SmolVLM
-except:
-    pass
-
-try:
-    from inference.models.moondream2 import Moondream2
-except:
-    pass
-
-from inference.models.resnet import ResNetClassification
-from inference.models.rfdetr import RFDETRObjectDetection
-from inference.models.vit import VitClassification
-from inference.models.yolact import YOLACT
-from inference.models.yolonas import YOLONASObjectDetection
-from inference.models.yolov5 import YOLOv5InstanceSegmentation, YOLOv5ObjectDetection
-from inference.models.yolov7 import YOLOv7InstanceSegmentation
-from inference.models.yolov8 import (
-    YOLOv8Classification,
-    YOLOv8InstanceSegmentation,
-    YOLOv8KeypointsDetection,
-    YOLOv8ObjectDetection,
-)
-from inference.models.yolov9 import YOLOv9ObjectDetection
-from inference.models.yolov10 import YOLOv10ObjectDetection
-from inference.models.yolov11 import (
-    YOLOv11InstanceSegmentation,
-    YOLOv11KeypointsDetection,
-    YOLOv11ObjectDetection,
-)
-from inference.models.yolov12 import YOLOv12ObjectDetection
->>>>>>> bd4bc1d3
+)