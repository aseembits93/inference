--- conflicted
+++ resolved
@@ -401,11 +401,6 @@
         ]
 
     def infer(
-<<<<<<< HEAD
-        self, image: Any, training_data: List[TrainingImage], confidence=0.99, **kwargs
-    ):
-        class_embeddings_dict = self.make_class_embeddings_dict(training_data)
-=======
         self,
         image: Any,
         training_data: Dict,
@@ -413,12 +408,9 @@
         iou_threshold=0.3,
         **kwargs,
     ):
-        class_to_query_spec = self.make_class_box_query_dict(training_data)
-
         class_embeddings_dict = self.make_class_embeddings_dict(
-            class_to_query_spec, iou_threshold
-        )
->>>>>>> f67162dd
+           training_data, iou_threshold
+        )
 
         if not isinstance(image, list):
             images = [image]
@@ -440,24 +432,11 @@
         )
 
     def make_class_embeddings_dict(
-<<<<<<< HEAD
-        self, training_data: List[TrainingImage]
-=======
-        self, class_to_query_spec: Dict[Tuple[str, str], Dict], iou_threshold: float
->>>>>>> f67162dd
+        self, training_data: List[Any], iou_threshold: float
     ) -> Dict[str, PosNegDictType]:
         class_embeddings_dict = defaultdict(lambda: {"positive": [], "negative": []})
 
         bool_to_literal = {True: "positive", False: "negative"}
-<<<<<<< HEAD
-=======
-        for (class_name, positive), query_spec in class_to_query_spec.items():
-            class_embedding = self.get_query_embedding(query_spec, iou_threshold)
-            class_embeddings_dict[class_name][
-                bool_to_literal[positive]
-            ] = class_embedding
->>>>>>> f67162dd
-
         for train_image in training_data:
             # grab and embed image
             image = load_image_rgb(train_image["image"])
