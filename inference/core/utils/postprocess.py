from copy import deepcopy
from typing import Dict, List, Optional, Tuple, Union

import cv2
import numpy as np

from inference.core.exceptions import PostProcessingError
from inference.core.utils.preprocess import (
    STATIC_CROP_KEY,
    static_crop_should_be_applied,
)


def cosine_similarity(a: np.ndarray, b: np.ndarray) -> Union[np.number, np.ndarray]:
    """
    Compute the cosine similarity between two vectors.

    Args:
        a (np.ndarray): Vector A.
        b (np.ndarray): Vector B.

    Returns:
        float: Cosine similarity between vectors A and B.
    """
    return np.dot(a, b) / (np.linalg.norm(a) * np.linalg.norm(b))


def masks2poly(masks: np.ndarray) -> List[np.ndarray]:
    """Converts binary masks to polygonal segments.

    Args:
        masks (numpy.ndarray): A set of binary masks, where masks are multiplied by 255 and converted to uint8 type.

    Returns:
        list: A list of segments, where each segment is obtained by converting the corresponding mask.
    """
    segments = []
    masks = (masks * 255.0).astype(np.uint8)
    for mask in masks:
        segments.append(mask2poly(mask))
    return segments


def mask2poly(mask: np.ndarray) -> np.ndarray:
    """
    Find contours in the mask and return them as a float32 array.

    Args:
        mask (np.ndarray): A binary mask.

    Returns:
        np.ndarray: Contours represented as a float32 array.
    """
    contours = cv2.findContours(mask, cv2.RETR_EXTERNAL, cv2.CHAIN_APPROX_SIMPLE)[0]
    if contours:
        contours = np.array(
            contours[np.array([len(x) for x in contours]).argmax()]
        ).reshape(-1, 2)
    else:
        contours = np.zeros((0, 2))
    return contours.astype("float32")


def post_process_bboxes(
    predictions: List[List[List[float]]],
    infer_shape: Tuple[int, int],
    img_dims: List[Tuple[int, int]],
    preproc: dict,
    disable_preproc_static_crop: bool = False,
    resize_method: str = "Stretch to",
) -> List[List[List[float]]]:
    """
    Postprocesses each patch of detections by scaling them to the original image coordinates and by shifting them based on a static crop preproc (if applied).

    Args:
        predictions (List[List[List[float]]]): The predictions output from NMS, indices are: batch x prediction x [x1, y1, x2, y2, ...].
        infer_shape (Tuple[int, int]): The shape of the inference image.
        img_dims (List[Tuple[int, int]]): The dimensions of the original image for each batch, indices are: batch x [height, width].
        preproc (dict): Preprocessing configuration dictionary.
        disable_preproc_static_crop (bool, optional): If true, the static crop preprocessing step is disabled for this call. Default is False.
        resize_method (str, optional): Resize method for image. Defaults to "Stretch to".

    Returns:
        List[List[List[float]]]: The scaled and shifted predictions, indices are: batch x prediction x [x1, y1, x2, y2, ...].
    """

    # Get static crop params
    scaled_predictions = []
    # Loop through batches
    for i, batch_predictions in enumerate(predictions):
        if len(batch_predictions) == 0:
            scaled_predictions.append([])
            continue
        np_batch_predictions = np.array(batch_predictions)
        # Get bboxes from predictions (x1,y1,x2,y2)
        predicted_bboxes = np_batch_predictions[:, :4]
        (crop_shift_x, crop_shift_y), origin_shape = get_static_crop_dimensions(
            img_dims[i],
            preproc,
            disable_preproc_static_crop=disable_preproc_static_crop,
        )
        if resize_method == "Stretch to":
            predicted_bboxes = stretch_crop_predictions(
                predicted_bboxes=predicted_bboxes,
                infer_shape=infer_shape,
                crop_shape=origin_shape,
            )
        elif (
            resize_method == "Fit (black edges) in"
            or resize_method == "Fit (white edges) in"
        ):
            predicted_bboxes = undo_image_padding_for_predicted_boxes(
                predicted_bboxes=predicted_bboxes,
                infer_shape=infer_shape,
                origin_shape=origin_shape,
            )
        predicted_bboxes = clip_boxes_coordinates(
            predicted_bboxes=predicted_bboxes,
            origin_shape=origin_shape,
        )
        predicted_bboxes = shift_bboxes(
            bboxes=predicted_bboxes,
            shift_x=crop_shift_x,
            shift_y=crop_shift_y,
        )
        np_batch_predictions[:, :4] = predicted_bboxes
        scaled_predictions.append(np_batch_predictions.tolist())
    return scaled_predictions


def stretch_crop_predictions(
    predicted_bboxes: np.ndarray,
    infer_shape: Tuple[int, int],
    crop_shape: Tuple[int, int],
) -> np.ndarray:
    scale_height = crop_shape[1] / infer_shape[1]
    scale_width = crop_shape[0] / infer_shape[0]
    return scale_bboxes(
        bboxes=predicted_bboxes,
        scale_x=scale_width,
        scale_y=scale_height,
    )


def undo_image_padding_for_predicted_boxes(
    predicted_bboxes: np.ndarray,
    infer_shape: Tuple[int, int],
    origin_shape: Tuple[int, int],
) -> np.ndarray:
    scale = min(infer_shape[0] / origin_shape[0], infer_shape[1] / origin_shape[1])
    inter_w = round(origin_shape[0] * scale)
    inter_h = round(origin_shape[1] * scale)
    pad_x = (infer_shape[0] - inter_w) / 2
    pad_y = (infer_shape[1] - inter_h) / 2
    predicted_bboxes = shift_bboxes(
        bboxes=predicted_bboxes, shift_x=-pad_x, shift_y=-pad_y
    )
    predicted_bboxes /= scale
    return predicted_bboxes


def clip_boxes_coordinates(
    predicted_bboxes: np.ndarray,
    origin_shape: Tuple[int, int],
) -> np.ndarray:
    predicted_bboxes[:, 0] = np.round(
        np.clip(predicted_bboxes[:, 0], a_min=0, a_max=origin_shape[0])
    )
    predicted_bboxes[:, 2] = np.round(
        np.clip(predicted_bboxes[:, 2], a_min=0, a_max=origin_shape[0])
    )
    predicted_bboxes[:, 1] = np.round(
        np.clip(predicted_bboxes[:, 1], a_min=0, a_max=origin_shape[1])
    )
    predicted_bboxes[:, 3] = np.round(
        np.clip(predicted_bboxes[:, 3], a_min=0, a_max=origin_shape[1])
    )
    return predicted_bboxes


def shift_bboxes(
    bboxes: np.ndarray,
    shift_x: Union[int, float],
    shift_y: Union[int, float],
) -> np.ndarray:
    bboxes[:, 0] += shift_x
    bboxes[:, 2] += shift_x
    bboxes[:, 1] += shift_y
    bboxes[:, 3] += shift_y
    return bboxes


def process_mask_accurate(
    protos: np.ndarray,
    masks_in: np.ndarray,
    bboxes: np.ndarray,
    shape: Tuple[int, int],
) -> np.ndarray:
    """Returns masks that are the size of the original image.

    Args:
        protos (numpy.ndarray): Prototype masks.
        masks_in (numpy.ndarray): Input masks.
        bboxes (numpy.ndarray): Bounding boxes.
        shape (tuple): Target shape.

    Returns:
        numpy.ndarray: Processed masks.
    """
    masks = preprocess_segmentation_masks(
        protos=protos,
        masks_in=masks_in,
        shape=shape,
    )

    # Order = 1 -> bilinear
    if len(masks.shape) == 2:
        masks = np.expand_dims(masks, axis=0)
    masks = masks.transpose((1, 2, 0))
    masks = cv2.resize(masks, (shape[1], shape[0]), cv2.INTER_LINEAR)
    if len(masks.shape) == 2:
        masks = np.expand_dims(masks, axis=2)
    masks = masks.transpose((2, 0, 1))
    masks = crop_mask(masks, bboxes)
    masks[masks < 0.5] = 0
    return masks


def process_mask_tradeoff(
    protos: np.ndarray,
    masks_in: np.ndarray,
    bboxes: np.ndarray,
    shape: Tuple[int, int],
    tradeoff_factor: float,
) -> np.ndarray:
    """Returns masks that are the size of the original image with a tradeoff factor applied.

    Args:
        protos (numpy.ndarray): Prototype masks.
        masks_in (numpy.ndarray): Input masks.
        bboxes (numpy.ndarray): Bounding boxes.
        shape (tuple): Target shape.
        tradeoff_factor (float): Tradeoff factor for resizing masks.

    Returns:
        numpy.ndarray: Processed masks.
    """
    c, mh, mw = protos.shape  # CHW
    masks = preprocess_segmentation_masks(
        protos=protos,
        masks_in=masks_in,
        shape=shape,
    )

    # Order = 1 -> bilinear
    if len(masks.shape) == 2:
        masks = np.expand_dims(masks, axis=0)
    masks = masks.transpose((1, 2, 0))
    ih, iw = shape
    h = int(mh * (1 - tradeoff_factor) + ih * tradeoff_factor)
    w = int(mw * (1 - tradeoff_factor) + iw * tradeoff_factor)
    size = (h, w)
    if tradeoff_factor != 0:
        masks = cv2.resize(masks, size, cv2.INTER_LINEAR)
    if len(masks.shape) == 2:
        masks = np.expand_dims(masks, axis=2)
    masks = masks.transpose((2, 0, 1))
    c, mh, mw = masks.shape
    down_sampled_boxes = scale_bboxes(
        bboxes=deepcopy(bboxes),
        scale_x=mw / iw,
        scale_y=mh / ih,
    )
    masks = crop_mask(masks, down_sampled_boxes)
    masks[masks < 0.5] = 0
    return masks


def process_mask_fast(
    protos: np.ndarray,
    masks_in: np.ndarray,
    bboxes: np.ndarray,
    shape: Tuple[int, int],
) -> np.ndarray:
    """Returns masks in their original size.

    Args:
        protos (numpy.ndarray): Prototype masks.
        masks_in (numpy.ndarray): Input masks.
        bboxes (numpy.ndarray): Bounding boxes.
        shape (tuple): Target shape.

    Returns:
        numpy.ndarray: Processed masks.
    """
    ih, iw = shape
    c, mh, mw = protos.shape  # CHW
    masks = preprocess_segmentation_masks(
        protos=protos,
        masks_in=masks_in,
        shape=shape,
    )
    down_sampled_boxes = scale_bboxes(
        bboxes=deepcopy(bboxes),
        scale_x=mw / iw,
        scale_y=mh / ih,
    )
    masks = crop_mask(masks, down_sampled_boxes)
    masks[masks < 0.5] = 0
    return masks


def preprocess_segmentation_masks(
    protos: np.ndarray,
    masks_in: np.ndarray,
    shape: Tuple[int, int],
) -> np.ndarray:
    c, mh, mw = protos.shape  # CHW
    masks = protos.astype(np.float32)
    masks = masks.reshape((c, -1))
    masks = masks_in @ masks
    masks = sigmoid(masks)
    masks = masks.reshape((-1, mh, mw))
    gain = min(mh / shape[0], mw / shape[1])  # gain  = old / new
    pad = (mw - shape[1] * gain) / 2, (mh - shape[0] * gain) / 2  # wh padding
    top, left = int(pad[1]), int(pad[0])  # y, x
    bottom, right = int(mh - pad[1]), int(mw - pad[0])
    return masks[:, top:bottom, left:right]


def scale_bboxes(bboxes: np.ndarray, scale_x: float, scale_y: float) -> np.ndarray:
    bboxes[:, 0] *= scale_x
    bboxes[:, 2] *= scale_x
    bboxes[:, 1] *= scale_y
    bboxes[:, 3] *= scale_y
    return bboxes


def crop_mask(masks: np.ndarray, boxes: np.ndarray) -> np.ndarray:
    """
    "Crop" predicted masks by zeroing out everything not in the predicted bbox.
    Vectorized by Chong (thanks Chong).

    Args:
        - masks should be a size [h, w, n] tensor of masks
        - boxes should be a size [n, 4] tensor of bbox coords in relative point form
    """

    n, h, w = masks.shape
    x1, y1, x2, y2 = np.split(boxes[:, :, None], 4, 1)  # x1 shape(1,1,n)
    r = np.arange(w, dtype=x1.dtype)[None, None, :]  # rows shape(1,w,1)
    c = np.arange(h, dtype=x1.dtype)[None, :, None]  # cols shape(h,1,1)

    masks = masks * ((r >= x1) * (r < x2) * (c >= y1) * (c < y2))
    return masks


def post_process_polygons(
    img1_shape: Tuple[int, int],
    polys: List[List[Tuple[float, float]]],
    img0_shape: Tuple[int, int],
    preproc: dict,
    resize_method: str = "Stretch to",
) -> List[List[Tuple[float, float]]]:
    """Scales and shifts polygons based on the given image shapes and preprocessing method.

    This function performs polygon scaling and shifting based on the specified resizing method and
    pre-processing steps. The polygons are transformed according to the ratio and padding between two images.

    Args:
        img1_shape (tuple of int): Shape of the target image (height, width).
        polys (list of list of tuple): List of polygons, where each polygon is represented by a list of (x, y) coordinates.
        img0_shape (tuple of int): Shape of the source image (height, width).
        preproc (object): Preprocessing details used for generating the transformation.
        resize_method (str, optional): Resizing method, either "Stretch to", "Fit (black edges) in", or "Fit (white edges) in". Defaults to "Stretch to".

    Returns:
        list of list of tuple: A list of shifted and scaled polygons.
    """
    (crop_shift_x, crop_shift_y), img0_shape = get_static_crop_dimensions(
        img0_shape, preproc
    )
    new_polys = []
    if resize_method == "Stretch to":
        width_ratio = img0_shape[0] / img1_shape[0]
        height_ratio = img0_shape[1] / img1_shape[1]
        new_polys = scale_polygons(
            polygons=polys,
            x_scale=width_ratio,
            y_scale=height_ratio,
        )
    elif resize_method in {"Fit (black edges) in", "Fit (white edges) in"}:
        new_polys = undo_image_padding_for_predicted_polygons(
            polygons=polys,
            img0_shape=img0_shape,
            img1_shape=img1_shape,
        )
    shifted_polys = []
    for poly in new_polys:
        poly = [(p[0] + crop_shift_x, p[1] + crop_shift_y) for p in poly]
        shifted_polys.append(poly)
    return shifted_polys


<<<<<<< HEAD
def scale_keypoints(
    predictions: List[List[List[float]]],
    keypoints_start_index: int,
    infer_shape: Tuple[int, int],
    img_dims: List[Tuple[int, int]],
    preproc: dict,
    disable_preproc_static_crop: bool = False,
    resize_method: str = "Stretch to",
) -> List[List[List[float]]]:
    # Get static crop params
    scaled_predictions = []
    # Loop through batches
    for i, batch_predictions in enumerate(predictions):
        if len(batch_predictions) == 0:
            scaled_predictions.append([])
            continue
        np_batch_predictions = np.array(batch_predictions)
        # Get coords from predictions (x,y,confidece, ...)
        coords = np_batch_predictions[:, keypoints_start_index:]

        # Shape before resize to infer shape
        orig_shape = img_dims[i][-1::-1]
        # Adjust shape and get shift pased on static crop preproc
        (crop_shift_x, crop_shift_y), orig_shape = generate_transform_from_proc(
            orig_shape, preproc, disable_preproc_static_crop=disable_preproc_static_crop
        )
        if resize_method == "Stretch to":
            scale_height = orig_shape[1] / infer_shape[1]
            scale_width = orig_shape[0] / infer_shape[0]
            for coord_id in range(coords.shape[1] // 3):
                coords[:, coord_id * 3] *= scale_width
                coords[:, coord_id * 3 + 1] *= scale_height

        elif (
            resize_method == "Fit (black edges) in"
            or resize_method == "Fit (white edges) in"
        ):
            # Undo scaling and padding from letterbox resize preproc operation
            scale = min(infer_shape[0] / orig_shape[0], infer_shape[1] / orig_shape[1])
            inter_w = int(orig_shape[0] * scale)
            inter_h = int(orig_shape[1] * scale)

            pad_x = (infer_shape[0] - inter_w) / 2
            pad_y = (infer_shape[1] - inter_h) / 2
            for coord_id in range(coords.shape[1] // 3):
                coords[:, coord_id * 3] -= pad_x
                coords[:, coord_id * 3] /= scale
                coords[:, coord_id * 3 + 1] -= pad_y
                coords[:, coord_id * 3 + 1] /= scale

        for coord_id in range(coords.shape[1] // 3):
            coords[:, i * 3] = (
                np.round_(
                    np.clip(coords[:, coord_id * 3], a_min=0, a_max=orig_shape[0])
                ).astype(int)
                + crop_shift_x
            )
            coords[:, coord_id * 3 + 1] = (
                np.round_(
                    np.clip(coords[:, coord_id * 3 + 1], a_min=0, a_max=orig_shape[1])
                ).astype(int)
                + crop_shift_y
            )

        np_batch_predictions[:, keypoints_start_index:] = coords
        scaled_predictions.append(np_batch_predictions.tolist())
    return scaled_predictions


def sigmoid(x):
=======
def scale_polygons(
    polygons: List[List[Tuple[float, float]]],
    x_scale: float,
    y_scale: float,
) -> List[List[Tuple[float, float]]]:
    result = []
    for poly in polygons:
        poly = [(p[0] * x_scale, p[1] * y_scale) for p in poly]
        result.append(poly)
    return result


def undo_image_padding_for_predicted_polygons(
    polygons: List[List[Tuple[float, float]]],
    img0_shape: Tuple[int, int],
    img1_shape: Tuple[int, int],
) -> List[List[Tuple[float, float]]]:
    gain = min(
        img1_shape[0] / img0_shape[0], img1_shape[1] / img0_shape[1]
    )  # gain  = old / new
    pad = (
        (img1_shape[0] - img0_shape[0] * gain) / 2,
        (img1_shape[1] - img0_shape[1] * gain) / 2,
    )  # wh padding

    result = []
    for poly in polygons:
        poly = [((p[0] - pad[0]) / gain, (p[1] - pad[1]) / gain) for p in poly]
        result.append(poly)
    return result


def get_static_crop_dimensions(
    orig_shape: Tuple[int, int],
    preproc: dict,
    disable_preproc_static_crop: bool = False,
) -> Tuple[Tuple[int, int], Tuple[int, int]]:
    """
    Generates a transformation based on preprocessing configuration.

    Args:
        orig_shape (tuple): The original shape of the object (e.g., image) - (height, width).
        preproc (dict): Preprocessing configuration dictionary, containing information such as static cropping.
        disable_preproc_static_crop (bool, optional): If true, the static crop preprocessing step is disabled for this call. Default is False.

    Returns:
        tuple: A tuple containing the shift in the x and y directions, and the updated original shape after cropping.
    """
    try:
        if static_crop_should_be_applied(
            preprocessing_config=preproc,
            disable_preproc_static_crop=disable_preproc_static_crop,
        ):
            x_min, y_min, x_max, y_max = standardise_static_crop(
                static_crop_config=preproc[STATIC_CROP_KEY]
            )
        else:
            x_min, y_min, x_max, y_max = 0, 0, 1, 1
        crop_shift_x, crop_shift_y = (
            round(x_min * orig_shape[1]),
            round(y_min * orig_shape[0]),
        )
        cropped_percent_x = x_max - x_min
        cropped_percent_y = y_max - y_min
        orig_shape = (
            round(orig_shape[1] * cropped_percent_x),
            round(orig_shape[0] * cropped_percent_y),
        )
        return (crop_shift_x, crop_shift_y), orig_shape
    except KeyError as error:
        raise PostProcessingError(
            f"Could not find a proper configuration key {error} in post-processing."
        )


def standardise_static_crop(
    static_crop_config: Dict[str, int]
) -> Tuple[float, float, float, float]:
    return tuple(static_crop_config[key] / 100 for key in ["x_min", "y_min", "x_max", "y_max"])  # type: ignore


def sigmoid(x: Union[float, np.ndarray]) -> Union[float, np.number, np.ndarray]:
>>>>>>> 920a6153
    """Computes the sigmoid function for the given input.

    The sigmoid function is defined as:
    f(x) = 1 / (1 + exp(-x))

    Args:
        x (float or numpy.ndarray): Input value or array for which the sigmoid function is to be computed.

    Returns:
        float or numpy.ndarray: The computed sigmoid value(s).
    """
    return 1 / (1 + np.exp(-x))<|MERGE_RESOLUTION|>--- conflicted
+++ resolved
@@ -402,8 +402,88 @@
     return shifted_polys
 
 
-<<<<<<< HEAD
-def scale_keypoints(
+def scale_polygons(
+    polygons: List[List[Tuple[float, float]]],
+    x_scale: float,
+    y_scale: float,
+) -> List[List[Tuple[float, float]]]:
+    result = []
+    for poly in polygons:
+        poly = [(p[0] * x_scale, p[1] * y_scale) for p in poly]
+        result.append(poly)
+    return result
+
+
+def undo_image_padding_for_predicted_polygons(
+    polygons: List[List[Tuple[float, float]]],
+    img0_shape: Tuple[int, int],
+    img1_shape: Tuple[int, int],
+) -> List[List[Tuple[float, float]]]:
+    gain = min(
+        img1_shape[0] / img0_shape[0], img1_shape[1] / img0_shape[1]
+    )  # gain  = old / new
+    pad = (
+        (img1_shape[0] - img0_shape[0] * gain) / 2,
+        (img1_shape[1] - img0_shape[1] * gain) / 2,
+    )  # wh padding
+
+    result = []
+    for poly in polygons:
+        poly = [((p[0] - pad[0]) / gain, (p[1] - pad[1]) / gain) for p in poly]
+        result.append(poly)
+    return result
+
+
+def get_static_crop_dimensions(
+    orig_shape: Tuple[int, int],
+    preproc: dict,
+    disable_preproc_static_crop: bool = False,
+) -> Tuple[Tuple[int, int], Tuple[int, int]]:
+    """
+    Generates a transformation based on preprocessing configuration.
+
+    Args:
+        orig_shape (tuple): The original shape of the object (e.g., image) - (height, width).
+        preproc (dict): Preprocessing configuration dictionary, containing information such as static cropping.
+        disable_preproc_static_crop (bool, optional): If true, the static crop preprocessing step is disabled for this call. Default is False.
+
+    Returns:
+        tuple: A tuple containing the shift in the x and y directions, and the updated original shape after cropping.
+    """
+    try:
+        if static_crop_should_be_applied(
+            preprocessing_config=preproc,
+            disable_preproc_static_crop=disable_preproc_static_crop,
+        ):
+            x_min, y_min, x_max, y_max = standardise_static_crop(
+                static_crop_config=preproc[STATIC_CROP_KEY]
+            )
+        else:
+            x_min, y_min, x_max, y_max = 0, 0, 1, 1
+        crop_shift_x, crop_shift_y = (
+            round(x_min * orig_shape[1]),
+            round(y_min * orig_shape[0]),
+        )
+        cropped_percent_x = x_max - x_min
+        cropped_percent_y = y_max - y_min
+        orig_shape = (
+            round(orig_shape[1] * cropped_percent_x),
+            round(orig_shape[0] * cropped_percent_y),
+        )
+        return (crop_shift_x, crop_shift_y), orig_shape
+    except KeyError as error:
+        raise PostProcessingError(
+            f"Could not find a proper configuration key {error} in post-processing."
+        )
+
+
+def standardise_static_crop(
+    static_crop_config: Dict[str, int]
+) -> Tuple[float, float, float, float]:
+    return tuple(static_crop_config[key] / 100 for key in ["x_min", "y_min", "x_max", "y_max"])  # type: ignore
+
+
+def post_process_keypoints(
     predictions: List[List[List[float]]],
     keypoints_start_index: int,
     infer_shape: Tuple[int, int],
@@ -420,14 +500,11 @@
             scaled_predictions.append([])
             continue
         np_batch_predictions = np.array(batch_predictions)
-        # Get coords from predictions (x,y,confidece, ...)
         coords = np_batch_predictions[:, keypoints_start_index:]
-
-        # Shape before resize to infer shape
-        orig_shape = img_dims[i][-1::-1]
-        # Adjust shape and get shift pased on static crop preproc
-        (crop_shift_x, crop_shift_y), orig_shape = generate_transform_from_proc(
-            orig_shape, preproc, disable_preproc_static_crop=disable_preproc_static_crop
+        (crop_shift_x, crop_shift_y), orig_shape = get_static_crop_dimensions(
+            img_dims[i],
+            preproc,
+            disable_preproc_static_crop=disable_preproc_static_crop,
         )
         if resize_method == "Stretch to":
             scale_height = orig_shape[1] / infer_shape[1]
@@ -472,91 +549,7 @@
     return scaled_predictions
 
 
-def sigmoid(x):
-=======
-def scale_polygons(
-    polygons: List[List[Tuple[float, float]]],
-    x_scale: float,
-    y_scale: float,
-) -> List[List[Tuple[float, float]]]:
-    result = []
-    for poly in polygons:
-        poly = [(p[0] * x_scale, p[1] * y_scale) for p in poly]
-        result.append(poly)
-    return result
-
-
-def undo_image_padding_for_predicted_polygons(
-    polygons: List[List[Tuple[float, float]]],
-    img0_shape: Tuple[int, int],
-    img1_shape: Tuple[int, int],
-) -> List[List[Tuple[float, float]]]:
-    gain = min(
-        img1_shape[0] / img0_shape[0], img1_shape[1] / img0_shape[1]
-    )  # gain  = old / new
-    pad = (
-        (img1_shape[0] - img0_shape[0] * gain) / 2,
-        (img1_shape[1] - img0_shape[1] * gain) / 2,
-    )  # wh padding
-
-    result = []
-    for poly in polygons:
-        poly = [((p[0] - pad[0]) / gain, (p[1] - pad[1]) / gain) for p in poly]
-        result.append(poly)
-    return result
-
-
-def get_static_crop_dimensions(
-    orig_shape: Tuple[int, int],
-    preproc: dict,
-    disable_preproc_static_crop: bool = False,
-) -> Tuple[Tuple[int, int], Tuple[int, int]]:
-    """
-    Generates a transformation based on preprocessing configuration.
-
-    Args:
-        orig_shape (tuple): The original shape of the object (e.g., image) - (height, width).
-        preproc (dict): Preprocessing configuration dictionary, containing information such as static cropping.
-        disable_preproc_static_crop (bool, optional): If true, the static crop preprocessing step is disabled for this call. Default is False.
-
-    Returns:
-        tuple: A tuple containing the shift in the x and y directions, and the updated original shape after cropping.
-    """
-    try:
-        if static_crop_should_be_applied(
-            preprocessing_config=preproc,
-            disable_preproc_static_crop=disable_preproc_static_crop,
-        ):
-            x_min, y_min, x_max, y_max = standardise_static_crop(
-                static_crop_config=preproc[STATIC_CROP_KEY]
-            )
-        else:
-            x_min, y_min, x_max, y_max = 0, 0, 1, 1
-        crop_shift_x, crop_shift_y = (
-            round(x_min * orig_shape[1]),
-            round(y_min * orig_shape[0]),
-        )
-        cropped_percent_x = x_max - x_min
-        cropped_percent_y = y_max - y_min
-        orig_shape = (
-            round(orig_shape[1] * cropped_percent_x),
-            round(orig_shape[0] * cropped_percent_y),
-        )
-        return (crop_shift_x, crop_shift_y), orig_shape
-    except KeyError as error:
-        raise PostProcessingError(
-            f"Could not find a proper configuration key {error} in post-processing."
-        )
-
-
-def standardise_static_crop(
-    static_crop_config: Dict[str, int]
-) -> Tuple[float, float, float, float]:
-    return tuple(static_crop_config[key] / 100 for key in ["x_min", "y_min", "x_max", "y_max"])  # type: ignore
-
-
 def sigmoid(x: Union[float, np.ndarray]) -> Union[float, np.number, np.ndarray]:
->>>>>>> 920a6153
     """Computes the sigmoid function for the given input.
 
     The sigmoid function is defined as:
