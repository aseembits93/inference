import itertools
from dataclasses import replace
from typing import Any, Dict, List, Literal, Optional, Tuple, Type, Union

import supervision as sv
from pydantic import AliasChoices, ConfigDict, Field

from inference.core.workflows.constants import DETECTION_ID_KEY
from inference.core.workflows.entities.base import (
    Batch,
    ImageParentMetadata,
    OriginCoordinatesSystem,
    OutputDefinition,
    WorkflowImageData,
)
from inference.core.workflows.entities.types import (
    BATCH_OF_IMAGES_KIND,
    BATCH_OF_INSTANCE_SEGMENTATION_PREDICTION_KIND,
    BATCH_OF_KEYPOINT_DETECTION_PREDICTION_KIND,
    BATCH_OF_OBJECT_DETECTION_PREDICTION_KIND,
    FlowControl,
    ImageInputField,
    StepOutputImageSelector,
    StepOutputSelector,
    WorkflowImageSelector,
)
from inference.core.workflows.prototypes.block import (
    WorkflowBlock,
    WorkflowBlockManifest,
)

LONG_DESCRIPTION = """
Create dynamic crops from an image based on detections from detections-based model.

This is useful when placed after an ObjectDetection block as part of a multi-stage 
workflow. For example, you could use an ObjectDetection block to detect objects, then 
the DynamicCropBlock block to crop objects, then an OCR block to run character recognition on 
each of the individual cropped regions.
"""


class BlockManifest(WorkflowBlockManifest):
    model_config = ConfigDict(
        json_schema_extra={
            "short_description": "Use model predictions to dynamically crop.",
            "long_description": LONG_DESCRIPTION,
            "license": "Apache-2.0",
            "block_type": "transformation",
        }
    )
    type: Literal["DynamicCrop", "Crop"]
<<<<<<< HEAD
    images: Union[WorkflowImageSelector, StepOutputImageSelector] = Field(
        title="Image to Crop",
        description="The input image for this step.",
        examples=["$inputs.image", "$steps.cropping.crops"],
        validation_alias=AliasChoices("images", "image"),
    )
=======
    images: Union[WorkflowImageSelector, StepOutputImageSelector] = ImageInputField
>>>>>>> 566658ff
    predictions: StepOutputSelector(
        kind=[
            BATCH_OF_OBJECT_DETECTION_PREDICTION_KIND,
            BATCH_OF_INSTANCE_SEGMENTATION_PREDICTION_KIND,
            BATCH_OF_KEYPOINT_DETECTION_PREDICTION_KIND,
        ]
    ) = Field(
        title="Regions of Interest",
        description="The output of a detection model describing the bounding boxes that will be used to crop the image.",
        examples=["$steps.my_object_detection_model.predictions"],
        validation_alias=AliasChoices("predictions", "detections"),
    )

    @classmethod
    def describe_outputs(cls) -> List[OutputDefinition]:
        return [
            OutputDefinition(name="crops", kind=[BATCH_OF_IMAGES_KIND]),
        ]


class DynamicCropBlock(WorkflowBlock):

    @classmethod
    def get_manifest(cls) -> Type[WorkflowBlockManifest]:
        return BlockManifest

    async def run_locally(
        self,
        images: Batch[Optional[WorkflowImageData]],
        predictions: Batch[Optional[sv.Detections]],
    ) -> Tuple[List[Any], FlowControl]:
        result = list(
            itertools.chain.from_iterable(
                crop_image(image=image, detections=detections)
                for image, detections in Batch.zip_nonempty(
                    batches=[images, predictions]
                )
            )
        )
        if len(result) == 0:
            return result, FlowControl(mode="terminate_branch")
        return result, FlowControl(mode="pass")


def crop_image(
    image: WorkflowImageData,
    detections: sv.Detections,
    detection_id_key: str = DETECTION_ID_KEY,
) -> List[Dict[str, WorkflowImageData]]:
    crops = []
    for (x_min, y_min, x_max, y_max), detection_id in zip(
        detections.xyxy.round().astype(dtype=int), detections[detection_id_key]
    ):
        cropped_image = image.numpy_image[y_min:y_max, x_min:x_max]
        parent_metadata = ImageParentMetadata(
            parent_id=detection_id,
            origin_coordinates=OriginCoordinatesSystem(
                left_top_x=x_min,
                left_top_y=y_min,
                origin_width=image.numpy_image.shape[1],
                origin_height=image.numpy_image.shape[0],
            ),
        )
        workflow_root_ancestor_coordinates = replace(
            image.workflow_root_ancestor_metadata.origin_coordinates,
            left_top_x=image.workflow_root_ancestor_metadata.origin_coordinates.left_top_x
            + x_min,
            left_top_y=image.workflow_root_ancestor_metadata.origin_coordinates.left_top_y
            + y_min,
        )
        workflow_root_ancestor_metadata = ImageParentMetadata(
            parent_id=image.workflow_root_ancestor_metadata.parent_id,
            origin_coordinates=workflow_root_ancestor_coordinates,
        )
        crops.append(
            {
                "crops": WorkflowImageData(
                    parent_metadata=parent_metadata,
                    workflow_root_ancestor_metadata=workflow_root_ancestor_metadata,
                    numpy_image=cropped_image,
                )
            }
        )
    return crops<|MERGE_RESOLUTION|>--- conflicted
+++ resolved
@@ -49,16 +49,12 @@
         }
     )
     type: Literal["DynamicCrop", "Crop"]
-<<<<<<< HEAD
     images: Union[WorkflowImageSelector, StepOutputImageSelector] = Field(
         title="Image to Crop",
         description="The input image for this step.",
         examples=["$inputs.image", "$steps.cropping.crops"],
         validation_alias=AliasChoices("images", "image"),
     )
-=======
-    images: Union[WorkflowImageSelector, StepOutputImageSelector] = ImageInputField
->>>>>>> 566658ff
     predictions: StepOutputSelector(
         kind=[
             BATCH_OF_OBJECT_DETECTION_PREDICTION_KIND,
