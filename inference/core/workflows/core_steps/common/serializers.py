--- conflicted
+++ resolved
@@ -68,10 +68,6 @@
             detection_dict[TRACKER_ID_KEY] = int(tracker_id)
         detection_dict[CLASS_NAME_KEY] = str(data["class_name"])
         detection_dict[DETECTION_ID_KEY] = str(data[DETECTION_ID_KEY])
-<<<<<<< HEAD
-        if "time_in_zone" in data:
-            detection_dict["time_in_zone"] = data["time_in_zone"]
-=======
         if PATH_DEVIATION_KEY_IN_SV_DETECTIONS in data:
             detection_dict[PATH_DEVIATION_KEY_IN_INFERENCE_RESPONSE] = data[
                 PATH_DEVIATION_KEY_IN_SV_DETECTIONS
@@ -98,7 +94,8 @@
             detection_dict[BOUNDING_RECT_WIDTH_KEY_IN_INFERENCE_RESPONSE] = data[
                 BOUNDING_RECT_WIDTH_KEY_IN_SV_DETECTIONS
             ]
->>>>>>> a74f7400
+        if "time_in_zone" in data:
+            detection_dict["time_in_zone"] = data["time_in_zone"]
         if PARENT_ID_KEY in data:
             detection_dict[PARENT_ID_KEY] = str(data[PARENT_ID_KEY])
         if (
