--- conflicted
+++ resolved
@@ -4,14 +4,10 @@
 import numpy as np
 import supervision as sv
 import zxingcpp
-from pydantic import AliasChoices, ConfigDict, Field
+from pydantic import ConfigDict
 from supervision.config import CLASS_NAME_DATA_FIELD
 
-from inference.core.workflows.constants import (
-    DETECTION_ID_KEY,
-    PARENT_ID_KEY,
-    PREDICTION_TYPE_KEY,
-)
+from inference.core.workflows.constants import DETECTION_ID_KEY, PREDICTION_TYPE_KEY
 from inference.core.workflows.core_steps.common.utils import (
     attach_parents_coordinates_to_sv_detections,
 )
@@ -22,14 +18,7 @@
 )
 from inference.core.workflows.entities.types import (
     BATCH_OF_BAR_CODE_DETECTION_KIND,
-<<<<<<< HEAD
-    BATCH_OF_IMAGE_METADATA_KIND,
-    BATCH_OF_PARENT_ID_KIND,
-    BATCH_OF_PREDICTION_TYPE_KIND,
-    FlowControl,
     ImageInputField,
-=======
->>>>>>> f330a861
     StepOutputImageSelector,
     WorkflowImageSelector,
 )
