--- conflicted
+++ resolved
@@ -181,15 +181,11 @@
     def describe_outputs(cls) -> List[OutputDefinition]:
         return [
             OutputDefinition(
-<<<<<<< HEAD
-                name="predictions", kind=[OBJECT_DETECTION_PREDICTION_KIND]
-=======
                 name="predictions",
                 kind=[
                     OBJECT_DETECTION_PREDICTION_KIND,
                     INSTANCE_SEGMENTATION_PREDICTION_KIND,
                 ],
->>>>>>> e1c3caf4
             ),
             OutputDefinition(
                 name="object_present", kind=[BOOLEAN_KIND, DICTIONARY_KIND]
